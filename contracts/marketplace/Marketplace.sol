pragma solidity ^0.4.24;

import "openzeppelin-zos/contracts/ownership/Ownable.sol";
import "openzeppelin-zos/contracts/lifecycle/Pausable.sol";
import "openzeppelin-zos/contracts/math/SafeMath.sol";
import "openzeppelin-zos/contracts/AddressUtils.sol";
import "zos-lib/contracts/migrations/Migratable.sol";


/**
 * @title Interface for contracts conforming to ERC-20
 */
contract ERC20Interface {
  function transferFrom(address from, address to, uint tokens) public returns (bool success);
}


/**
 * @title Interface for contracts conforming to ERC-721
 */
contract ERC721Interface {
  function ownerOf(uint256 _tokenId) public view returns (address _owner);
  function approve(address _to, uint256 _tokenId) public;
  function getApproved(uint256 _tokenId) public view returns (address);
  function isApprovedForAll(address _owner, address _operator) public view returns (bool);
  function safeTransferFrom(address _from, address _to, uint256 _tokenId) public;
  function supportsInterface(bytes4) public view returns (bool);
}


contract ERC721Verifiable is ERC721Interface {
  function verifyFingerprint(uint256, bytes) public view returns (bool);
}


contract Marketplace is Migratable, Ownable, Pausable {
  using SafeMath for uint256;
  using AddressUtils for address;

  ERC20Interface public acceptedToken;

  struct Order {
    // Order ID
    bytes32 id;
    // Owner of the NFT
    address seller;
    // NFT registry address
    address nftAddress;
    // Price (in wei) for the published item
    uint256 price;
    // Time when this sale ends
    uint256 expiresAt;
  }

  // From ERC721 registry assetId to Order (to avoid asset collision)
  mapping (address => mapping(uint256 => Order)) public orderByAssetId;

  uint256 public ownerCutPercentage;
  uint256 public publicationFeeInWei;

  bytes4 public constant InterfaceId_ValidateFingerprint = bytes4(
    keccak256("verifyFingerprint(uint256,bytes)")
  );

  /* EVENTS */
  event OrderCreated(
    bytes32 id,
    uint256 indexed assetId,
    address indexed seller,
    address nftAddress,
    uint256 priceInWei,
    uint256 expiresAt
  );
  event OrderSuccessful(
    bytes32 id,
    uint256 indexed assetId,
    address indexed seller,
    address nftAddress,
    uint256 totalPrice,
    address indexed winner
  );
  event OrderCancelled(
    bytes32 id,
    uint256 indexed assetId,
    address indexed seller,
    address nftAddress
  );

  event ChangedPublicationFee(uint256 publicationFee);
  event ChangedOwnerCut(uint256 ownerCut);

  /**
    * @dev Initialize this contract. Acts as a constructor
    * @param _acceptedToken - Address of the ERC20 accepted for this marketplace
    */
  function initialize(address _acceptedToken) public isInitializer("Marketplace", "0.0.1") {
    Pausable.initialize(msg.sender); // Calls ownable behind the scenes...sigh

    acceptedToken = ERC20Interface(_acceptedToken);
  }

  /**
    * @dev Sets the publication fee that's charged to users to publish items
    * @param publicationFee - Fee amount in wei this contract charges to publish an item
    */
  function setPublicationFee(uint256 publicationFee) public onlyOwner {
    publicationFeeInWei = publicationFee;

    emit ChangedPublicationFee(publicationFeeInWei);
  }

  /**
    * @dev Sets the share cut for the owner of the contract that's
    *  charged to the seller on a successful sale
    * @param ownerCut - Share amount, from 0 to 100
    */
<<<<<<< HEAD
  function setOwnerCut(uint8 ownerCut) public onlyOwner {
    require(ownerCut < 100, "The owner cut should be between 0 and 100");
=======
  function setOwnerCut(uint256 ownerCut) public onlyOwner {
    require(ownerCut < 100, "The owner cut should be between 0 to 100");
>>>>>>> bc4105c2

    ownerCutPercentage = ownerCut;

    emit ChangedOwnerCut(ownerCutPercentage);
  }

  /**
    * @dev Creates a new order
    * @param nftAddress - Non fungible registry address
    * @param assetId - ID of the published NFT
    * @param priceInWei - Price in Wei for the supported coin
    * @param expiresAt - Duration of the order (in hours)
    */
  function createOrder(
    address nftAddress,
    uint256 assetId,
    uint256 priceInWei,
    uint256 expiresAt
  )
    public
    whenNotPaused
  {
    require(nftAddress.isContract(), "The NFT Address should be a contract");

    ERC721Interface nftRegistry = ERC721Interface(nftAddress);
    address assetOwner = nftRegistry.ownerOf(assetId);

    require(msg.sender == assetOwner, "Only the owner can create orders");
    require(
      nftRegistry.getApproved(assetId) == address(this) || nftRegistry.isApprovedForAll(assetOwner, address(this)),
      "The contract is not authorized to manage the asset"
    );
    require(priceInWei > 0, "Price should be bigger than 0");
    require(expiresAt > block.timestamp.add(1 minutes), "Expires should be bigger than 1 minute");

    bytes32 orderId = keccak256(
      abi.encodePacked(
        block.timestamp,
        assetOwner,
        assetId,
        nftAddress,
        priceInWei
      )
    );

    orderByAssetId[nftAddress][assetId] = Order({
      id: orderId,
      seller: assetOwner,
      nftAddress: nftAddress,
      price: priceInWei,
      expiresAt: expiresAt
    });

    // Check if there's a publication fee and
    // transfer the amount to marketplace owner
    if (publicationFeeInWei > 0) {
      acceptedToken.transferFrom(
        msg.sender,
        owner,
        publicationFeeInWei
      );
    }

    emit OrderCreated(
      orderId,
      assetId,
      assetOwner,
      nftAddress,
      priceInWei,
      expiresAt
    );
  }

  /**
    * @dev Cancel an already published order
    *  can only be canceled by seller or the contract owner
    * @param nftAddress - Address of the NFT registry
    * @param assetId - ID of the published NFT
    */
  function cancelOrder(address nftAddress, uint256 assetId) public whenNotPaused {
    Order memory order = orderByAssetId[nftAddress][assetId];

    require(order.id != 0, "Asset not published");
    require(order.seller == msg.sender || msg.sender == owner, "Unauthorized user");

    bytes32 orderId = order.id;
    address orderSeller = order.seller;
    address orderNftAddress = order.nftAddress;
    delete orderByAssetId[nftAddress][assetId];

    emit OrderCancelled(
      orderId,
      assetId,
      orderSeller,
      orderNftAddress
    );
  }

  /**
    * @dev Executes the sale for a published NFT and checks for the asset fingerprint
    * @param nftAddress - Address of the NFT registry
    * @param assetId - ID of the published NFT
    * @param price - Order price
    * @param fingerprint - Verification info for the asset
    */
  function safeExecuteOrder(
    address nftAddress,
    uint256 assetId,
    uint256 price,
    bytes fingerprint
  )
   public
   whenNotPaused
  {
    ERC721Verifiable verifiableNftRegistry = ERC721Verifiable(nftAddress);

    require(
      verifiableNftRegistry.supportsInterface(InterfaceId_ValidateFingerprint),
      "NFT registry does not support creating fingerprints"
    );
    require(
      verifiableNftRegistry.verifyFingerprint(assetId, fingerprint),
      "The asset fingerprint is not valid"
    );

    _executeOrder(nftAddress, assetId, price);
  }

  /**
    * @dev Executes the sale for a published NFT
    * @param nftAddress - Address of the NFT registry
    * @param assetId - ID of the published NFT
    * @param price - Order price
    */
  function executeOrder(
    address nftAddress,
    uint256 assetId,
    uint256 price
  )
   public
   whenNotPaused
  {
    _executeOrder(nftAddress, assetId, price);
  }

  /**
    * @dev Executes the sale for a published NFT
    * @param nftAddress - Address of the NFT registry
    * @param assetId - ID of the published NFT
    * @param price - Order price
    */
  function _executeOrder(
    address nftAddress,
    uint256 assetId,
    uint256 price
  )
   internal
  {
    Order memory order = orderByAssetId[nftAddress][assetId];

    require(order.id != 0, "Asset not published");

    address seller = order.seller;
    ERC721Interface nftRegistry = ERC721Interface(nftAddress);

    require(seller != address(0), "Invalid address");
    require(seller != msg.sender, "Unauthorized user");
    require(order.price == price, "The price is not correct");
    require(block.timestamp < order.expiresAt, "The order expired");
    require(seller == nftRegistry.ownerOf(assetId), "The seller is no longer the owner");

    uint saleShareAmount = 0;

    if (ownerCutPercentage > 0) {
      // Calculate sale share
      saleShareAmount = price.mul(ownerCutPercentage).div(100);

      // Transfer share amount for marketplace Owner
      acceptedToken.transferFrom(
        msg.sender,
        owner,
        saleShareAmount
      );
    }

    // Transfer sale amount to seller
    acceptedToken.transferFrom(
      msg.sender,
      seller,
      price.sub(saleShareAmount)
    );

    // Transfer asset owner
    nftRegistry.safeTransferFrom(
      seller,
      msg.sender,
      assetId
    );

    bytes32 orderId = order.id;
    delete orderByAssetId[nftAddress][assetId];

    emit OrderSuccessful(
      orderId,
      assetId,
      seller,
      nftAddress,
      price,
      msg.sender
    );
  }
}<|MERGE_RESOLUTION|>--- conflicted
+++ resolved
@@ -114,13 +114,8 @@
     *  charged to the seller on a successful sale
     * @param ownerCut - Share amount, from 0 to 100
     */
-<<<<<<< HEAD
-  function setOwnerCut(uint8 ownerCut) public onlyOwner {
+  function setOwnerCut(uint256 ownerCut) public onlyOwner {
     require(ownerCut < 100, "The owner cut should be between 0 and 100");
-=======
-  function setOwnerCut(uint256 ownerCut) public onlyOwner {
-    require(ownerCut < 100, "The owner cut should be between 0 to 100");
->>>>>>> bc4105c2
 
     ownerCutPercentage = ownerCut;
 
